--- conflicted
+++ resolved
@@ -1,9 +1,8 @@
 from PyQt6.QtWidgets import (QWidget, QVBoxLayout, QPushButton,
                            QGroupBox, QFormLayout, QDoubleSpinBox,
                            QRadioButton, QButtonGroup, QLabel,
-                           QHBoxLayout, QCheckBox, QGridLayout,
-                           QListWidget, QListWidgetItem)
-from PyQt6.QtCore import Qt, pyqtSignal, QDateTime
+                           QHBoxLayout, QCheckBox, QGridLayout)
+from PyQt6.QtCore import Qt, pyqtSignal
 
 class TransformTab(QWidget):
     # Signals
@@ -16,13 +15,7 @@
         super().__init__()
         self._current_mode = None
         self._active_axis = None
-<<<<<<< HEAD
-        self._relative_mode = False  # Track relative/absolute mode
-        self._history = []  # Track transform history
-        self._history_index = -1  # Current position in history
-=======
         self._relative_mode = False  # New: Track relative/absolute mode
->>>>>>> 4a811c06
         self.initUI()
         
     def initUI(self):
@@ -50,36 +43,6 @@
         mode_group.setLayout(mode_layout)
         layout.addWidget(mode_group)
         
-        # History panel
-        history_group = QGroupBox("Transform History")
-        history_layout = QVBoxLayout()
-        
-        # History list widget
-        self.history_list = QListWidget()
-        self.history_list.setMaximumHeight(150)
-        self.history_list.setAlternatingRowColors(True)
-        self.history_list.itemClicked.connect(self.onHistoryItemClicked)
-        history_layout.addWidget(self.history_list)
-        
-        # Undo/Redo buttons with tooltips
-        undo_redo_layout = QHBoxLayout()
-        
-        self.undo_button = QPushButton("Undo (Ctrl+Z)")
-        self.undo_button.setToolTip("Undo last transform")
-        self.undo_button.clicked.connect(self.undoTransform)
-        self.undo_button.setEnabled(False)
-        undo_redo_layout.addWidget(self.undo_button)
-        
-        self.redo_button = QPushButton("Redo (Ctrl+Y)")
-        self.redo_button.setToolTip("Redo last undone transform")
-        self.redo_button.clicked.connect(self.redoTransform)
-        self.redo_button.setEnabled(False)
-        undo_redo_layout.addWidget(self.redo_button)
-        
-        history_layout.addLayout(undo_redo_layout)
-        history_group.setLayout(history_layout)
-        layout.addWidget(history_group)
-        
         # Axis selection
         axis_group = QGroupBox("Axis")
         axis_layout = QHBoxLayout()
@@ -255,93 +218,6 @@
         spin_box.setSingleStep(step)
         self.params_layout.addRow(name, spin_box)
         
-    def addToHistory(self, transform_type, parameters):
-        """Add a transform operation to the history."""
-        # Remove any redo history if we're not at the end
-        while len(self._history) > self._history_index + 1:
-            self._history.pop()
-            
-        # Add new transform to history
-        transform_info = {
-            'type': transform_type,
-            'params': parameters.copy(),
-            'timestamp': QDateTime.currentDateTime()
-        }
-        self._history.append(transform_info)
-        self._history_index += 1
-        
-        # Update history list
-        self.updateHistoryList()
-        
-        # Enable/disable undo/redo buttons
-        self.updateUndoRedoState()
-        
-    def updateHistoryList(self):
-        """Update the history list widget."""
-        self.history_list.clear()
-        for i, transform in enumerate(self._history):
-            timestamp = transform['timestamp'].toString('hh:mm:ss')
-            mode = transform['params']['mode']
-            axis = transform['params']['axis']
-            value = transform['params'].get('value', 0)
-            
-            item_text = f"{timestamp} - {mode.capitalize()} {axis.upper()}: {value:.2f}"
-            item = QListWidgetItem(item_text)
-            
-            # Highlight current position in history
-            if i == self._history_index:
-                font = item.font()
-                font.setBold(True)
-                item.setFont(font)
-                
-            self.history_list.addItem(item)
-            
-        # Scroll to current position
-        if self._history_index >= 0:
-            self.history_list.scrollToItem(
-                self.history_list.item(self._history_index)
-            )
-            
-    def updateUndoRedoState(self):
-        """Update the enabled state of undo/redo buttons."""
-        self.undo_button.setEnabled(self._history_index >= 0)
-        self.redo_button.setEnabled(self._history_index < len(self._history) - 1)
-        
-    def undoTransform(self):
-        """Undo the last transform operation."""
-        if self._history_index >= 0:
-            self._history_index -= 1
-            self.updateHistoryList()
-            self.updateUndoRedoState()
-            # Emit signal to main window
-            self.transform_applied.emit("undo", {})
-            
-    def redoTransform(self):
-        """Redo the last undone transform operation."""
-        if self._history_index < len(self._history) - 1:
-            self._history_index += 1
-            transform = self._history[self._history_index]
-            self.updateHistoryList()
-            self.updateUndoRedoState()
-            # Emit signal to main window
-            self.transform_applied.emit("redo", transform['params'])
-            
-    def onHistoryItemClicked(self, item):
-        """Handle clicking on a history item."""
-        index = self.history_list.row(item)
-        if index == self._history_index:
-            return
-            
-        # Determine if we're undoing or redoing
-        if index < self._history_index:
-            # Undo operations until we reach the clicked index
-            while self._history_index > index:
-                self.undoTransform()
-        else:
-            # Redo operations until we reach the clicked index
-            while self._history_index < index:
-                self.redoTransform()
-                
     def applyTransform(self):
         # Collect parameters
         params = {}
@@ -374,9 +250,6 @@
             'scale': self.snap_scale.value()
         }
                 
-        # Add transform to history
-        self.addToHistory(params["mode"], params)
-        
         # Emit signal with transform parameters
         self.transform_applied.emit(params["mode"], params)
         
